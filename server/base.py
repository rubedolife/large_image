--- conflicted
+++ resolved
@@ -18,15 +18,10 @@
 ###############################################################################
 
 from girder import events, plugin, logger
-<<<<<<< HEAD
 from girder.constants import AccessType, SettingDefault
+from girder.models.model_base import ModelImporter, ValidationException
 from girder.utility import setting_utilities
-from girder.models.model_base import ModelImporter, ValidationException
-=======
-from girder.constants import AccessType
-from girder.utility.model_importer import ModelImporter
 from girder.plugins.jobs.constants import JobStatus
->>>>>>> be0c158e
 
 from . import constants
 from .loadmodelcache import invalidateLoadModelCache
@@ -194,11 +189,7 @@
     ModelImporter.model('annotation', plugin='large_image')
 
     events.bind('data.process', 'large_image', _postUpload)
-<<<<<<< HEAD
-=======
     events.bind('jobs.job.update.after', 'large_image', _updateJob)
-    events.bind('model.setting.validate', 'large_image', validateSettings)
->>>>>>> be0c158e
     events.bind('model.folder.save.after', 'large_image',
                 invalidateLoadModelCache)
     events.bind('model.group.save.after', 'large_image',
