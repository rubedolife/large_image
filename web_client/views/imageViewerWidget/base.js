--- conflicted
+++ resolved
@@ -14,12 +14,8 @@
             this.tileHeight = resp.tileHeight;
             this.sizeX = resp.sizeX;
             this.sizeY = resp.sizeY;
-<<<<<<< HEAD
             this.mm_x = resp.mm_x;
             this.mm_y = resp.mm_y;
-            this.render();
-=======
->>>>>>> b36ba727
         });
     },
 
